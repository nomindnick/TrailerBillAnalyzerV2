--- conflicted
+++ resolved
@@ -32,19 +32,11 @@
             "Charter Schools": PracticeGroup(
                 name="Charter Schools",
                 description=(
-<<<<<<< HEAD
-                    "Assists school districts and county offices of education that authorize or oversee charter schools "
-                    "with all aspects of charter school law. This includes reviewing new and renewal petitions, drafting "
-                    "and negotiating MOUs, addressing facilities issues (including Proposition 39), and advising on special "
-                    "education compliance within charter schools. Also handles oversight, revocations, and litigation or "
-                    "disputes regarding charter school operations and facilities use."
-=======
                     "Assists school districts and county offices of education that authorize or oversee charter schools with all aspects of "
                     "charter school law. This includes reviewing new and renewal petitions, drafting and negotiating "
                     "MOUs, addressing facilities issues (including Proposition 39), and advising on special education "
                     "compliance within charter schools. Also handles oversight, revocations, and litigation or disputes "
                     "regarding charter school operations and facilities use."
->>>>>>> e5a73060
                 )
             ),
             "Facilities and Business": PracticeGroup(
@@ -99,17 +91,12 @@
                 name="Municipal",
                 description=(
                     "Serves cities, counties, and special districts with comprehensive legal counsel on public agency matters. "
-<<<<<<< HEAD
-                    "Areas include land use and zoning, environmental law (CEQA/water), public contracting, fees, taxes, "
-                    "assessments, code enforcement, intergovernmental relations, law enforcement, elections, open government "
-                    "compliance, and municipal litigation."
-=======
+
                     "Areas include land use and zoning, environmental law (including CEQA and water issues), public contracting, "
                     "fees, taxes and assessments, code enforcement, intergovernmental relations, law enforcement, elections and voting rights, "
                     "and open government compliance. Provides general counsel services, drafts ordinances, and represents "
                     "clients in municipal litigation, ensuring compliance with the complex legal framework surrounding local "
                     "governments."
->>>>>>> e5a73060
                 )
             ),
             "Public Finance": PracticeGroup(
@@ -124,15 +111,10 @@
                 name="Special Education",
                 description=(
                     "Provides counsel on all matters under IDEA, Section 504, and related laws. Handles due process "
-<<<<<<< HEAD
-                    "hearings, mediations, CDE/OCR complaints, and litigation. Advises on IEPs, SELPA governance, "
-                    "mental health services, discipline of students with disabilities, and Section 504 compliance."
-=======
                     "hearings, mediations, CDE/OCR complaints, and litigation involving special education services. Advises on "
                     "IEPs, SELPA governance, mental health services, discipline of students with disabilities, Section 504 "
                     "plans, and dispute resolution. Offers training, policy guidance, and legal strategies to ensure "
                     "compliance and protect the rights of students and educational agencies alike."
->>>>>>> e5a73060
                 )
             ),
             "Student": PracticeGroup(
